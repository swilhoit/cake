import React, { useState, useEffect } from 'react';
import { usePreload } from '../context/PreloadContext';

// Global variable to track if main loader is active
// Using a more robust approach with a getter/setter
let _mainLoaderActive = true;
export const getMainLoaderActive = () => _mainLoaderActive;
export const setMainLoaderActive = (value: boolean) => {
  _mainLoaderActive = value;
  // Dispatch a custom event when the loader state changes
  window.dispatchEvent(new CustomEvent('loaderStateChange', { detail: { active: value } }));
};
// For backward compatibility
export let mainLoaderActive = true;
Object.defineProperty(window, 'mainLoaderActive', {
  get: () => getMainLoaderActive(),
  set: (value) => setMainLoaderActive(value)
});

const LoadingScreen: React.FC = () => {
  const { isLoading, progress } = usePreload();
  const [currentTip, setCurrentTip] = useState(0);
  const [showLoader, setShowLoader] = useState(true);
  const [isExiting, setIsExiting] = useState(false);
  const [progressComplete, setProgressComplete] = useState(false);
  
  const loadingTips = [
    "Did you know? Our 3D cake models are rendered in real-time.",
    "Each cake is handcrafted with love and attention to detail.",
    "Try rotating the cake models to see them from all angles.",
    "Our bestseller is the Triple Chocolate Delight cake.",
    "You can customize any cake for your special occasion.",
    "We use only the finest ingredients in all our cakes.",
    "Our cakes can be delivered within a 30-mile radius.",
    "Check out our monthly special flavors in the shop!"
  ];
  
  // Check if progress is complete and trigger green flash
  useEffect(() => {
    if (progress >= 100) {
      setProgressComplete(true);
      
      // Auto-exit after 0.5 seconds at 100% progress
      const autoExitTimer = setTimeout(() => {
        setIsExiting(true);
        
        const hideTimer = setTimeout(() => {
          setShowLoader(false);
          mainLoaderActive = false;
        }, 800);
        
        return () => clearTimeout(hideTimer);
      }, 500);
      
      return () => clearTimeout(autoExitTimer);
    }
  }, [progress]);
  
  // Force exit if progress is 100% and loading is stuck
  useEffect(() => {
    if (progress >= 100) {
      setProgressComplete(true);
      
      // Force exit after 2 seconds if loading state is stuck
      const forceExitTimer = setTimeout(() => {
        if (isLoading) {
          console.log("Forcing loader exit after 100% completion");
          setIsExiting(true);
          
          const hideTimer = setTimeout(() => {
            setShowLoader(false);
            setMainLoaderActive(false);
          }, 800);
          
          return () => clearTimeout(hideTimer);
        }
      }, 2000);
      
      return () => clearTimeout(forceExitTimer);
    }
  }, [progress, isLoading]);
  
  // Update global variable when loading state changes
  useEffect(() => {
    setMainLoaderActive(isLoading);
    
    // Ensure we clean up properly when component unmounts
    return () => {
      setMainLoaderActive(false);
    };
  }, [isLoading]);
  
  // Handle hiding the loader with animation
  useEffect(() => {
    if (!isLoading && !isExiting) {
      console.log("Starting exit animation for loader");
      // Start exit animation
      setIsExiting(true);
      
      // Set a timeout to allow the exit animation to complete
      const timer = setTimeout(() => {
        setShowLoader(false);
      }, 800); // Match animation duration
      return () => clearTimeout(timer);
    } else if (isLoading && !progressComplete) {
      setIsExiting(false);
      setShowLoader(true);
    }
  }, [isLoading, isExiting, progressComplete]);
  
  // Rotate through tips every 3 seconds while loading
  useEffect(() => {
    if (!isLoading) return;
    
    const interval = setInterval(() => {
      setCurrentTip(prev => (prev + 1) % loadingTips.length);
    }, 3000);
    
    return () => clearInterval(interval);
  }, [isLoading, loadingTips.length]);
  
  // Don't render anything if not showing
  if (!showLoader) return null;
  
  return (
    <div 
      className={`fixed inset-0 z-[9999] flex flex-col items-center justify-center ${
        isExiting ? 'animate-slide-down' : 'animate-slide-up'
      }`}
      style={{ 
        background: 'linear-gradient(-45deg, rgba(250, 220, 245, 1), rgba(220, 245, 250, 1), rgba(220, 250, 230, 1), rgba(245, 250, 220, 1))',
        backgroundSize: '400% 400%',
        animation: `gradient 15s ease infinite${isExiting ? '' : ', slideUp 0.8s ease-out forwards'}`,
        backdropFilter: 'blur(5px)'
      }}
    >
      <div className="container max-w-md mx-auto px-4 text-center">
        <div className="mb-8">
          {/* KG Bakery Logo */}
          <div className="flex justify-center items-center">
            <img 
              src="/KG_Logo.gif" 
              alt="KG Bakery"
              className="h-20 w-auto object-contain" 
            />
          </div>
        </div>
        
        <h1 className="text-3xl font-bold mb-2 text-pink-600">KG Bakery</h1>
        <p className="text-gray-600 mb-2">
          {progressComplete ? "Ready to explore our delicious cakes!" : "Preparing your cake experience..."}
        </p>
        
        <div className="h-12 flex items-center justify-center mb-4">
          <p className="text-sm text-gray-500 italic">{loadingTips[currentTip]}</p>
        </div>
        
        {/* Progress bar */}
        <div className="w-full bg-gray-200 rounded-full h-2.5 mb-2">
          <div 
            className={`${progressComplete ? 'animate-flash-green' : 'bg-pink-500'} h-2.5 rounded-full transition-all duration-300 ease-out`}
            style={{ width: `${Math.max(5, progress)}%` }}
          ></div>
        </div>
        
        <p className="text-sm text-gray-500">{Math.round(progress)}% loaded</p>
<<<<<<< HEAD
=======
        
        {progressComplete && (
          <button 
            onClick={() => {
              setIsExiting(true);
              setTimeout(() => setShowLoader(false), 800);
              setMainLoaderActive(false);
            }}
            className="mt-4 px-6 py-2 bg-green-500 text-white rounded-full hover:bg-green-600 transition-colors"
          >
            Enter Site
          </button>
        )}
>>>>>>> b0633d7f
      </div>
    </div>
  );
};

export default LoadingScreen; <|MERGE_RESOLUTION|>--- conflicted
+++ resolved
@@ -34,27 +34,6 @@
     "Our cakes can be delivered within a 30-mile radius.",
     "Check out our monthly special flavors in the shop!"
   ];
-  
-  // Check if progress is complete and trigger green flash
-  useEffect(() => {
-    if (progress >= 100) {
-      setProgressComplete(true);
-      
-      // Auto-exit after 0.5 seconds at 100% progress
-      const autoExitTimer = setTimeout(() => {
-        setIsExiting(true);
-        
-        const hideTimer = setTimeout(() => {
-          setShowLoader(false);
-          mainLoaderActive = false;
-        }, 800);
-        
-        return () => clearTimeout(hideTimer);
-      }, 500);
-      
-      return () => clearTimeout(autoExitTimer);
-    }
-  }, [progress]);
   
   // Force exit if progress is 100% and loading is stuck
   useEffect(() => {
@@ -164,8 +143,6 @@
         </div>
         
         <p className="text-sm text-gray-500">{Math.round(progress)}% loaded</p>
-<<<<<<< HEAD
-=======
         
         {progressComplete && (
           <button 
@@ -179,7 +156,6 @@
             Enter Site
           </button>
         )}
->>>>>>> b0633d7f
       </div>
     </div>
   );
